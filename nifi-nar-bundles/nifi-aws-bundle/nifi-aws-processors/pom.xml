--- conflicted
+++ resolved
@@ -18,11 +18,7 @@
     <parent>
         <groupId>org.apache.nifi</groupId>
         <artifactId>nifi-aws-bundle</artifactId>
-<<<<<<< HEAD
-        <version>1.9.2-SNAPSHOT</version>
-=======
         <version>1.9.3-SNAPSHOT</version>
->>>>>>> 4255528a
     </parent>
 
     <artifactId>nifi-aws-processors</artifactId>
@@ -36,48 +32,28 @@
         <dependency>
             <groupId>org.apache.nifi</groupId>
             <artifactId>nifi-processor-utils</artifactId>
-<<<<<<< HEAD
-            <version>1.9.2-SNAPSHOT</version>
-=======
             <version>1.9.3-SNAPSHOT</version>
->>>>>>> 4255528a
         </dependency>
         <dependency>
             <groupId>org.apache.nifi</groupId>
             <artifactId>nifi-aws-abstract-processors</artifactId>
-<<<<<<< HEAD
-            <version>1.9.2-SNAPSHOT</version>
-=======
             <version>1.9.3-SNAPSHOT</version>
->>>>>>> 4255528a
         </dependency>
         <dependency>
             <groupId>org.apache.nifi</groupId>
             <artifactId>nifi-aws-service-api</artifactId>
-<<<<<<< HEAD
-            <version>1.9.2-SNAPSHOT</version>
-=======
             <version>1.9.3-SNAPSHOT</version>
->>>>>>> 4255528a
         </dependency>
         <dependency>
             <groupId>org.apache.nifi</groupId>
             <artifactId>nifi-mock</artifactId>
-<<<<<<< HEAD
-            <version>1.9.2-SNAPSHOT</version>
-=======
             <version>1.9.3-SNAPSHOT</version>
->>>>>>> 4255528a
             <scope>test</scope>
         </dependency>
         <dependency>
             <groupId>org.apache.nifi</groupId>
             <artifactId>nifi-standard-web-test-utils</artifactId>
-<<<<<<< HEAD
-            <version>1.9.2-SNAPSHOT</version>
-=======
             <version>1.9.3-SNAPSHOT</version>
->>>>>>> 4255528a
             <scope>test</scope>
         </dependency>
         <dependency>
